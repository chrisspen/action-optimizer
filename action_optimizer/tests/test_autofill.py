--- conflicted
+++ resolved
@@ -52,16 +52,11 @@
         self.assertEqual(result_sheet[12, 1].value, 42)
 
         # Clean up files
-<<<<<<< HEAD
-        input_path.unlink()
-        output_path.unlink()
+        input_path.unlink(missing_ok=True)
+        output_path.unlink(missing_ok=True)
 
     def test_autofill_sample(self):
         pass
         #TODO:run autofill_ods() on fixtures/supplements-sample.ods, output to /tmp/output.ods
         #TODO:read /tmp/output.ods and get values of columns H, I, and J on row 13
-        #TODO:confirm H13 == 50, I13==0, and J13==20
-=======
-        input_path.unlink(missing_ok=True)
-        output_path.unlink(missing_ok=True)
->>>>>>> 73fff84f
+        #TODO:confirm H13 == 50, I13==0, and J13==20